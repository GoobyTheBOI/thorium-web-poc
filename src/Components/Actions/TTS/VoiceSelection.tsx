--- conflicted
+++ resolved
@@ -1,17 +1,7 @@
-<<<<<<< HEAD
-import React from "react";
-import { Select } from "@/Components/UI/Select";
-import { VoiceInfo } from "@/preferences/types";
-import {
-  getLanguageDisplay,
-  getGenderDisplay,
-} from "@/Components/Actions/TTS/constants/voiceConstants";
-=======
 import React from 'react';
 import { Select } from '@/Components/UI/Select';
 import { VoiceInfo } from '@/preferences/types';
 import { getLanguageDisplay, getGenderDisplay } from '@/Components/Actions/TTS/constants/voiceConstants';
->>>>>>> b0599124
 
 interface VoiceSelectionProps {
   voices: VoiceInfo[];
